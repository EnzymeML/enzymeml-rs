[package]
name = "enzymeml"
version = "0.1.3"
edition = "2021"
description = "The EnzymeML Rust library"
license = "MIT"
repository = "https://github.com/enzymeml/enzymeml-rs"
documentation = "https://docs.rs/enzymeml"

[lib]
crate-type = ["cdylib", "rlib"]

[[bin]]
name = "enzymeml"
path = "src/bin/cli.rs"

[dependencies]
# Core dependencies
derive_builder = "0.20.0"
lazy_static = "1.5.0"
meval = { version = "0.2.0", features = ["serde"] }
schemars = "0.8.22"
serde = { version = "1.0.203", features = ["derive"] }
serde_json = "1.0.119"
thiserror = "2.0.9"
jsonschema = { version = "0.30.0", default-features = false }
itertools = "0.14.0"
regex = "1.11.1"
case = "1.0.0"
getrandom = { version = "0.2.16", features = ["js"] }
rand = "0.8"
bon = "3.6.3"
indicatif = "0.17.11"

# CLI and logging
clap = { version = "4.5.31", features = ["derive"] }
colored = "3.0.0"
tabled = "0.19.0"
env_logger = "0.11.8"
log = "0.4.27"

# Math and numerical
ndarray = "^0.15.6"
nalgebra = "0.33.2"
ordered-float = "5.0"
rayon = "1.10.0"
sha2 = "0.10.8"

# Visualization
plotly = "0.12.1"

# Feature: simulation
peroxide = { version = "0.39.0", optional = true }
evalexpr-jit = { version = "0.2.2", features = ["nalgebra"], optional = true }
splines = { version = "5.0.0", features = ["nalgebra"], optional = true }

# Feature: optimization
argmin = { version = "0.10.0", optional = true }
argmin-math = { version = "0.4.0", features = [
    "ndarray_latest-nolinalg",
], optional = true }
argmin-observer-slog = { version = "0.1.0", optional = true }
finitediff = { version = "0.1.4", features = ["ndarray"], optional = true }
egobox-ego = { version = "0.29.0", optional = true }

# Feature: tabular
polars = { version = "0.41", features = [
    "csv",
], default-features = false, optional = true }
calamine = { version = "0.26.0", optional = true }
rust_xlsxwriter = { version = "0.87.0", optional = true }

# Feature: wasm
wasm-bindgen = { version = "0.2.92", optional = true }
serde-wasm-bindgen = { version = "0.6.5", optional = true }
tsify-next = { version = "0.5.5", optional = true }

# Feature: llm
mdmodels = { version = "0.2.4", optional = true }
tokio = { version = "1.44.0", features = ["full"], optional = true }
<<<<<<< HEAD
libsbml = { git = "https://github.com/EnzymeML/libsbml-rs.git", branch = "combine-archive", version = "0.1.0" }
quick-xml = { version = "0.37.5", features = ["serialize"] }
=======
statrs = { version = "0.18.0", features = ["rand"] }
nuts-rs = "0.16.1"
crossbeam = "0.8.4"
>>>>>>> bcf0dd2c
variantly = "0.4.0"

[profile.release]
opt-level = 3
lto = "fat"
codegen-units = 1
debug = false

[features]
default = ["optimization", "simulation", "llm", "tabular"]
tabular = ["polars", "calamine", "rust_xlsxwriter"]
wasm = ["wasm-bindgen", "serde-wasm-bindgen", "tsify-next"]
simulation = ["peroxide", "evalexpr-jit", "splines"]
llm = ["mdmodels", "tokio"]
optimization = [
    "argmin-math",
    "argmin",
    "finitediff",
    "egobox-ego",
    "argmin-observer-slog",
]
serde-wasm-bindgen = ["dep:serde-wasm-bindgen"]
tsify-next = ["dep:tsify-next"]
mdmodels = ["dep:mdmodels"]

[dev-dependencies]
approx = "0.5.1"
criterion = "0.6.0"
matrixcompare = "0.3.0"
tempfile = "3.20.0"
wasm-bindgen-test = "0.3.50"

[build-dependencies]
glob = "0.3.2"
md5 = "0.7.0"
prettyplease = "0.2.31"
syn = { version = "2.0.100", features = ["full", "parsing"] }
mdmodels = "0.2.4"

[[bench]]
name = "simulation"
harness = false
path = "benches/simulation.rs"

[lints.clippy]
result_large_err = "allow"<|MERGE_RESOLUTION|>--- conflicted
+++ resolved
@@ -78,14 +78,9 @@
 # Feature: llm
 mdmodels = { version = "0.2.4", optional = true }
 tokio = { version = "1.44.0", features = ["full"], optional = true }
-<<<<<<< HEAD
-libsbml = { git = "https://github.com/EnzymeML/libsbml-rs.git", branch = "combine-archive", version = "0.1.0" }
-quick-xml = { version = "0.37.5", features = ["serialize"] }
-=======
 statrs = { version = "0.18.0", features = ["rand"] }
 nuts-rs = "0.16.1"
 crossbeam = "0.8.4"
->>>>>>> bcf0dd2c
 variantly = "0.4.0"
 
 [profile.release]
